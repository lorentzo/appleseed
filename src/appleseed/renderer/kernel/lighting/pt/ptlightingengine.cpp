
//
// This source file is part of appleseed.
// Visit http://appleseedhq.net/ for additional information and resources.
//
// This software is released under the MIT license.
//
// Copyright (c) 2010-2013 Francois Beaune, Jupiter Jazz Limited
// Copyright (c) 2014-2017 Francois Beaune, The appleseedhq Organization
//
// Permission is hereby granted, free of charge, to any person obtaining a copy
// of this software and associated documentation files (the "Software"), to deal
// in the Software without restriction, including without limitation the rights
// to use, copy, modify, merge, publish, distribute, sublicense, and/or sell
// copies of the Software, and to permit persons to whom the Software is
// furnished to do so, subject to the following conditions:
//
// The above copyright notice and this permission notice shall be included in
// all copies or substantial portions of the Software.
//
// THE SOFTWARE IS PROVIDED "AS IS", WITHOUT WARRANTY OF ANY KIND, EXPRESS OR
// IMPLIED, INCLUDING BUT NOT LIMITED TO THE WARRANTIES OF MERCHANTABILITY,
// FITNESS FOR A PARTICULAR PURPOSE AND NONINFRINGEMENT. IN NO EVENT SHALL THE
// AUTHORS OR COPYRIGHT HOLDERS BE LIABLE FOR ANY CLAIM, DAMAGES OR OTHER
// LIABILITY, WHETHER IN AN ACTION OF CONTRACT, TORT OR OTHERWISE, ARISING FROM,
// OUT OF OR IN CONNECTION WITH THE SOFTWARE OR THE USE OR OTHER DEALINGS IN
// THE SOFTWARE.
//

// Interface header.
#include "ptlightingengine.h"

// appleseed.renderer headers.
#include "renderer/global/globallogger.h"
#include "renderer/global/globaltypes.h"
#include "renderer/kernel/lighting/directlightingintegrator.h"
#include "renderer/kernel/lighting/imagebasedlighting.h"
#include "renderer/kernel/lighting/pathtracer.h"
#include "renderer/kernel/lighting/pathvertex.h"
#include "renderer/kernel/lighting/scatteringmode.h"
#include "renderer/kernel/lighting/volumelightingintegrator.h"
#include "renderer/kernel/shading/shadingcomponents.h"
#include "renderer/kernel/shading/shadingcontext.h"
#include "renderer/kernel/shading/shadingpoint.h"
#include "renderer/modeling/bsdf/bsdf.h"
#include "renderer/modeling/edf/edf.h"
#include "renderer/modeling/environment/environment.h"
#include "renderer/modeling/environmentedf/environmentedf.h"
#include "renderer/modeling/light/light.h"
#include "renderer/modeling/scene/scene.h"
#include "renderer/utility/stochasticcast.h"

// appleseed.foundation headers.
#include "foundation/math/mis.h"
#include "foundation/math/population.h"
#include "foundation/math/vector.h"
#include "foundation/platform/types.h"
#include "foundation/utility/containers/dictionary.h"
#include "foundation/utility/statistics.h"
#include "foundation/utility/string.h"

// Standard headers.
#include <algorithm>
#include <cassert>
#include <cmath>
#include <cstddef>
#include <limits>
#include <string>
#include <type_traits>

// Forward declarations.
namespace renderer  { class BackwardLightSampler; }
namespace renderer  { class PixelContext; }
namespace renderer  { class TextureCache; }

using namespace foundation;
using namespace std;

namespace renderer
{

namespace
{
    //
    // Path Tracing lighting engine.
    //
    // Implementation of Monte Carlo backward path tracing with and without next event estimation.
    //
    // Reference:
    //
    //   http://citeseer.ist.psu.edu/344088.html
    //

    class PTLightingEngine
      : public ILightingEngine
    {
      public:
        struct Parameters
        {
            const bool      m_enable_dl;                    // is direct lighting enabled?
            const bool      m_enable_ibl;                   // is image-based lighting enabled?
            const bool      m_enable_caustics;              // are caustics enabled?

            const size_t    m_max_bounces;                  // maximum number of bounces, ~0 for unlimited
            const size_t    m_max_diffuse_bounces;          // maximum number of diffuse bounces, ~0 for unlimited
            const size_t    m_max_glossy_bounces;           // maximum number of glossy bounces, ~0 for unlimited
            const size_t    m_max_specular_bounces;         // maximum number of specular bounces, ~0 for unlimited
            const size_t    m_max_volume_bounces;           // maximum number of volume scattering events, ~0 for unlimited

            const size_t    m_rr_min_path_length;           // minimum path length before Russian Roulette kicks in, ~0 for unlimited
            const bool      m_next_event_estimation;        // use next event estimation?

            const float     m_dl_light_sample_count;        // number of light samples used to estimate direct illumination
            const float     m_dl_low_light_threshold;       // light contribution threshold to disable shadow rays
            const float     m_ibl_env_sample_count;         // number of environment samples used to estimate IBL

            const bool      m_has_max_ray_intensity;
            const float     m_max_ray_intensity;

            const size_t    m_distance_sample_count;        // number of distance samples for volume rendering
            const bool      m_enable_equiangular_sampling;  // optimize for lights that are located outside volumes

            float           m_rcp_dl_light_sample_count;
            float           m_rcp_ibl_env_sample_count;

            explicit Parameters(const ParamArray& params)
              : m_enable_dl(params.get_optional<bool>("enable_dl", true))
              , m_enable_ibl(params.get_optional<bool>("enable_ibl", true))
              , m_enable_caustics(params.get_optional<bool>("enable_caustics", false))
              , m_max_bounces(fixup_bounces(params.get_optional<int>("max_bounces", -1)))
              , m_max_diffuse_bounces(fixup_bounces(params.get_optional<int>("max_diffuse_bounces", -1)))
              , m_max_glossy_bounces(fixup_bounces(params.get_optional<int>("max_glossy_bounces", -1)))
              , m_max_specular_bounces(fixup_bounces(params.get_optional<int>("max_specular_bounces", -1)))
              , m_max_volume_bounces(fixup_bounces(params.get_optional<int>("max_volume_bounces", 8)))
              , m_rr_min_path_length(fixup_path_length(params.get_optional<size_t>("rr_min_path_length", 6)))
              , m_next_event_estimation(params.get_optional<bool>("next_event_estimation", true))
              , m_dl_light_sample_count(params.get_optional<float>("dl_light_samples", 1.0f))
              , m_dl_low_light_threshold(params.get_optional<float>("dl_low_light_threshold", 0.0f))
              , m_ibl_env_sample_count(params.get_optional<float>("ibl_env_samples", 1.0f))
              , m_has_max_ray_intensity(params.strings().exist("max_ray_intensity"))
              , m_distance_sample_count(params.get_optional<size_t>("volume_distance_samples", 2))
              , m_max_ray_intensity(params.get_optional<float>("max_ray_intensity", 0.0f))
              , m_enable_equiangular_sampling(!params.get_optional<bool>("optimize_for_lights_outside_volumes", false))
            {
                // Precompute the reciprocal of the number of light samples.
                m_rcp_dl_light_sample_count =
                    m_dl_light_sample_count > 0.0f && m_dl_light_sample_count < 1.0f
                        ? 1.0f / m_dl_light_sample_count
                        : 0.0f;

                // Precompute the reciprocal of the number of environment samples.
                m_rcp_ibl_env_sample_count =
                    m_ibl_env_sample_count > 0.0f && m_ibl_env_sample_count < 1.0f
                        ? 1.0f / m_ibl_env_sample_count
                        : 0.0f;
            }

            static size_t fixup_bounces(const int x)
            {
                return x == -1 ? ~0 : x;
            }

            static size_t fixup_path_length(const size_t x)
            {
                return x == 0 ? ~0 : x;
            }

            void print() const
            {
                RENDERER_LOG_INFO(
                    "path tracing settings:\n"
                    "  direct lighting               %s\n"
                    "  ibl                           %s\n"
                    "  caustics                      %s\n"
                    "  max bounces                   %s\n"
                    "  max diffuse bounces           %s\n"
                    "  max glossy bounces            %s\n"
                    "  max specular bounces          %s\n"
                    "  max volume bounces            %s\n"
                    "  rr min path length            %s\n"
                    "  next event estimation         %s\n"
                    "  dl light samples              %s\n"
                    "  dl light threshold            %s\n"
                    "  ibl env samples               %s\n"
                    "  max ray intensity             %s\n"
                    "  volume distance samples       %s\n"
                    "  equiangular sampling          %s",
                    m_enable_dl ? "on" : "off",
                    m_enable_ibl ? "on" : "off",
                    m_enable_caustics ? "on" : "off",
                    m_max_bounces == ~0 ? "infinite" : pretty_uint(m_max_bounces).c_str(),
                    m_max_diffuse_bounces == ~0 ? "infinite" : pretty_uint(m_max_diffuse_bounces).c_str(),
                    m_max_glossy_bounces == ~0 ? "infinite" : pretty_uint(m_max_glossy_bounces).c_str(),
                    m_max_specular_bounces == ~0 ? "infinite" : pretty_uint(m_max_specular_bounces).c_str(),
                    m_max_volume_bounces == ~0 ? "infinite" : pretty_uint(m_max_volume_bounces).c_str(),
                    m_rr_min_path_length == ~0 ? "infinite" : pretty_uint(m_rr_min_path_length).c_str(),
                    m_next_event_estimation ? "on" : "off",
                    pretty_scalar(m_dl_light_sample_count).c_str(),
                    pretty_scalar(m_dl_low_light_threshold, 3).c_str(),
                    pretty_scalar(m_ibl_env_sample_count).c_str(),
                    m_has_max_ray_intensity ? pretty_scalar(m_max_ray_intensity).c_str() : "infinite",
                    pretty_int(m_distance_sample_count).c_str(),
                    m_enable_equiangular_sampling ? "on" : "off");
            }
        };

        PTLightingEngine(
            const BackwardLightSampler&     light_sampler,
            const ParamArray&               params)
          : m_params(params)
          , m_light_sampler(light_sampler)
          , m_path_count(0)
          , m_inf_volume_ray_warnings(0)
        {
        }

        virtual void release() override
        {
            delete this;
        }

        virtual void compute_lighting(
            SamplingContext&        sampling_context,
            const PixelContext&     pixel_context,
            const ShadingContext&   shading_context,
            const ShadingPoint&     shading_point,
            ShadingComponents&      radiance) override      // output radiance, in W.sr^-1.m^-2
        {
            if (m_params.m_next_event_estimation)
            {
                do_compute_lighting<PathVisitorNextEventEstimation, VolumeVisitorDistanceSampling>(
                    sampling_context,
                    shading_context,
                    shading_point,
                    radiance);
            }
            else
            {
                do_compute_lighting<PathVisitorSimple, VolumeVisitorSimple>(
                    sampling_context,
                    shading_context,
                    shading_point,
                    radiance);
            }
        }

        template <typename PathVisitor, typename VolumeVisitor>
        void do_compute_lighting(
            SamplingContext&        sampling_context,
            const ShadingContext&   shading_context,
            const ShadingPoint&     shading_point,
            ShadingComponents&      radiance)               // output radiance, in W.sr^-1.m^-2
        {
            PathVisitor path_visitor(
                m_params,
                m_light_sampler,
                sampling_context,
                shading_context,
                shading_point.get_scene(),
                radiance);

            VolumeVisitor volume_visitor(
                m_params,
                m_light_sampler,
                sampling_context,
                shading_context,
                shading_point.get_scene(),
                radiance,
                m_inf_volume_ray_warnings);

            PathTracer<PathVisitor, VolumeVisitor, false> path_tracer(     // false = not adjoint
                path_visitor,
                volume_visitor,
                m_params.m_rr_min_path_length,
                m_params.m_max_bounces == ~0 ? ~0 : m_params.m_max_bounces + 1,
                m_params.m_max_diffuse_bounces == ~0 ? ~0 : m_params.m_max_diffuse_bounces + 1,
                m_params.m_max_glossy_bounces,
                m_params.m_max_specular_bounces,
                m_params.m_max_volume_bounces,
                shading_context.get_max_iterations());

            const size_t path_length =
                path_tracer.trace(
                    sampling_context,
                    shading_context,
                    shading_point);

            // Update statistics.
            ++m_path_count;
            m_path_length.insert(path_length);
        }

        virtual StatisticsVector get_statistics() const override
        {
            Statistics stats;
            stats.insert("path count", m_path_count);
            stats.insert("path length", m_path_length);

            return StatisticsVector::make("path tracing statistics", stats);
        }

      private:
        const Parameters                m_params;
        const BackwardLightSampler&     m_light_sampler;

        uint64                          m_path_count;
        Population<uint64>              m_path_length;

        size_t                          m_inf_volume_ray_warnings;
        static const size_t             MaxInfVolumeRayWarnings = 5;

        //
        // Base path visitor.
        //

        struct PathVisitorBase
        {
            const Parameters&               m_params;
            const BackwardLightSampler&     m_light_sampler;
            SamplingContext&                m_sampling_context;
            const ShadingContext&           m_shading_context;
            const EnvironmentEDF*           m_env_edf;
            ShadingComponents&              m_path_radiance;
            bool                            m_omit_emitted_light;

            PathVisitorBase(
                const Parameters&               params,
                const BackwardLightSampler&     light_sampler,
                SamplingContext&                sampling_context,
                const ShadingContext&           shading_context,
                const Scene&                    scene,
                ShadingComponents&              path_radiance)
              : m_params(params)
              , m_light_sampler(light_sampler)
              , m_sampling_context(sampling_context)
              , m_shading_context(shading_context)
              , m_env_edf(scene.get_environment()->get_environment_edf())
              , m_path_radiance(path_radiance)
              , m_omit_emitted_light(false)
            {
            }

            bool accept_scattering(
                const ScatteringMode::Mode  prev_mode,
                const ScatteringMode::Mode  next_mode)
            {
                assert(next_mode != ScatteringMode::None);

                if (!m_params.m_enable_caustics)
                {
                    // Don't follow paths leading to caustics.
                    if (ScatteringMode::has_diffuse_or_Volume(prev_mode) &&
                        ScatteringMode::has_glossy_or_specular(next_mode))
                        return false;

                    // Ignore light emission after glossy-to-specular bounces to prevent another class of fireflies.
                    if (ScatteringMode::has_glossy(prev_mode) &&
                        ScatteringMode::has_specular(next_mode))
                        m_omit_emitted_light = true;
                }

                return true;
            }
        };

        //
        // Path visitor without next event estimation.
        //

        struct PathVisitorSimple
          : public PathVisitorBase
        {
            PathVisitorSimple(
                const Parameters&               params,
                const BackwardLightSampler&     light_sampler,
                SamplingContext&                sampling_context,
                const ShadingContext&           shading_context,
                const Scene&                    scene,
                ShadingComponents&              path_radiance)
              : PathVisitorBase(
                    params,
                    light_sampler,
                    sampling_context,
                    shading_context,
                    scene,
                    path_radiance)
            {
            }

            void on_miss(const PathVertex& vertex)
            {
                assert(vertex.m_prev_mode != ScatteringMode::None);

                // Can't look up the environment if there's no environment EDF.
                if (m_env_edf == 0)
                    return;

                // When IBL is disabled, only specular reflections should contribute here.
                if (!m_params.m_enable_ibl && vertex.m_prev_mode != ScatteringMode::Specular)
                    return;

                // Evaluate the environment EDF.
                Spectrum env_radiance(Spectrum::Illuminance);
                float env_prob;
                m_env_edf->evaluate(
                    m_shading_context,
                    -Vector3f(vertex.m_outgoing.get_value()),
                    env_radiance,
                    env_prob);

                // Update path radiance.
                env_radiance *= vertex.m_throughput;
                m_path_radiance.add_emission(
                    vertex.m_path_length,
                    vertex.m_aov_mode,
                    env_radiance);
            }

            void on_hit(const PathVertex& vertex)
            {
                // Emitted light contribution.
                if ((!m_omit_emitted_light || m_params.m_enable_caustics) &&
                    vertex.m_edf &&
                    vertex.m_cos_on > 0.0 &&
                    (vertex.m_path_length > 2 || m_params.m_enable_dl) &&
                    (vertex.m_path_length < 2 || (vertex.m_edf->get_flags() & EDF::CastIndirectLight)))
                {
                    // Compute the emitted radiance.
                    Spectrum emitted_radiance(Spectrum::Illuminance);
                    vertex.compute_emitted_radiance(m_shading_context, emitted_radiance);

                    // Update the path radiance.
                    emitted_radiance *= vertex.m_throughput;
                    m_path_radiance.add_emission(
                        vertex.m_path_length,
                        vertex.m_aov_mode,
                        emitted_radiance);
                }
            }

            void on_scatter(PathVertex& vertex)
            {
                // When caustics are disabled, disable glossy and specular components after a diffuse or volume bounce.
                // Note that accept_scattering() is later going to return false in this case.
                const bool has_diffuse_or_volume_scattering =
                    vertex.m_prev_mode == ScatteringMode::Diffuse ||
                    vertex.m_prev_mode == ScatteringMode::Volume;
                if (!m_params.m_enable_caustics && has_diffuse_or_volume_scattering)
                    vertex.m_scattering_modes &= ~(ScatteringMode::Glossy | ScatteringMode::Specular);

                // Terminate the path if all scattering modes are disabled.
                if (vertex.m_scattering_modes == ScatteringMode::None)
                    return;
            }
        };

        //
        // Path visitor with next event estimation.
        //

        struct PathVisitorNextEventEstimation
          : public PathVisitorBase
        {
            bool m_is_indirect_lighting;

            PathVisitorNextEventEstimation(
                const Parameters&               params,
                const BackwardLightSampler&     light_sampler,
                SamplingContext&                sampling_context,
                const ShadingContext&           shading_context,
                const Scene&                    scene,
                ShadingComponents&              path_radiance)
              : PathVisitorBase(
                    params,
                    light_sampler,
                    sampling_context,
                    shading_context,
                    scene,
                    path_radiance)
              , m_is_indirect_lighting(false)
            {
            }

            void on_miss(const PathVertex& vertex)
            {
                assert(vertex.m_prev_mode != ScatteringMode::None);

                // Can't look up the environment if there's no environment EDF.
                if (m_env_edf == 0)
                    return;

                // When IBL is disabled, only specular reflections should contribute here.
                if (!m_params.m_enable_ibl && vertex.m_prev_mode != ScatteringMode::Specular)
                    return;

                // Evaluate the environment EDF.
                Spectrum env_radiance(Spectrum::Illuminance);
                float env_prob;
                m_env_edf->evaluate(
                    m_shading_context,
                    -Vector3f(vertex.m_outgoing.get_value()),
                    env_radiance,
                    env_prob);

                // This may happen for points of the environment map with infinite components,
                // which are then excluded from importance sampling and thus have zero weight.
                if (env_prob == 0.0)
                    return;

                // Multiple importance sampling.
                if (vertex.m_prev_mode != ScatteringMode::Specular)
                {
                    assert(vertex.m_prev_prob > 0.0f);
                    const float env_sample_count = max(m_params.m_ibl_env_sample_count, 1.0f);
                    const float mis_weight =
                        mis_power2(
                            1.0f * vertex.m_prev_prob,
                            env_sample_count * env_prob);
                    env_radiance *= mis_weight;
                }

                // Apply path throughput.
                env_radiance *= vertex.m_throughput;

                // Optionally clamp secondary rays contribution.
                if (m_params.m_has_max_ray_intensity && vertex.m_path_length > 1)
                    clamp_contribution(env_radiance);

                // Update the path radiance.
                m_path_radiance.add_emission(
                    vertex.m_path_length,
                    vertex.m_aov_mode,
                    env_radiance);
            }

            void on_hit(const PathVertex& vertex)
            {
                // Emitted light contribution.
                if ((!m_omit_emitted_light || m_params.m_enable_caustics) &&
                    vertex.m_edf &&
                    vertex.m_cos_on > 0.0 &&
                    (vertex.m_path_length > 2 || m_params.m_enable_dl) &&
                    (vertex.m_path_length < 2 || (vertex.m_edf->get_flags() & EDF::CastIndirectLight)))
                {
                    // Compute the emitted radiance.
                    Spectrum emitted_radiance(0.0f);
                    add_emitted_light_contribution(vertex, emitted_radiance);

                    // Update the path radiance.
                    emitted_radiance *= vertex.m_throughput;
                    m_path_radiance.add_emission(
                        vertex.m_path_length,
                        vertex.m_aov_mode,
                        emitted_radiance);
                }
            }

            void on_scatter(PathVertex& vertex)
            {
                assert(vertex.m_scattering_modes != ScatteringMode::None);

                // Any light contribution after a diffuse or glossy bounce is considered indirect.
                if (ScatteringMode::has_diffuse_or_glossy_or_volume(vertex.m_prev_mode))
                    m_is_indirect_lighting = true;

                // When caustics are disabled, disable glossy and specular components after a diffuse or volume bounce.
                const bool has_diffuse_or_volume_scattering =
                    vertex.m_prev_mode == ScatteringMode::Diffuse ||
                    vertex.m_prev_mode == ScatteringMode::Volume;
                if (!m_params.m_enable_caustics && has_diffuse_or_volume_scattering)
                    vertex.m_scattering_modes &= ~(ScatteringMode::Glossy | ScatteringMode::Specular);

                // Terminate the path if all scattering modes are disabled.
                if (vertex.m_scattering_modes == ScatteringMode::None)
                    return;

                DirectShadingComponents vertex_radiance;

                if (vertex.m_bssrdf == 0)
                {
                    // If we have an OSL shader, we need to choose one of the closures and set
                    // its shading basis into the shading point for the DirectLightingIntegrator
                    // to use it.
                    if (m_params.m_enable_dl || m_params.m_enable_ibl)
                    {
                        const Material::RenderData& material_data =
                            vertex.m_shading_point->get_material()->get_render_data();
                        if (material_data.m_shader_group)
                        {
                            m_sampling_context.split_in_place(2, 1);
                            m_shading_context.choose_bsdf_closure_shading_basis(
                                *vertex.m_shading_point,
                                m_sampling_context.next2<Vector2f>());
                        }
                    }
                }

                // Direct lighting contribution.
                if (m_params.m_enable_dl || vertex.m_path_length > 1)
                {
                    if (vertex.m_bsdf)
                    {
                        add_direct_lighting_contribution_bsdf(
                            *vertex.m_shading_point,
                            vertex.m_outgoing,
                            *vertex.m_bsdf,
                            vertex.m_bsdf_data,
                            vertex.m_scattering_modes,
                            vertex_radiance);
                    }
                }

                // Image-based lighting contribution.
                if (m_params.m_enable_ibl && m_env_edf)
                {
                    if (vertex.m_bsdf)
                    {
                        add_image_based_lighting_contribution_bsdf(
                            *vertex.m_shading_point,
                            vertex.m_outgoing,
                            *vertex.m_bsdf,
                            vertex.m_bsdf_data,
                            vertex.m_scattering_modes,
                            vertex_radiance);
                    }
                }

                // Apply path throughput.
                vertex_radiance *= vertex.m_throughput;

                // Optionally clamp secondary rays contribution.
                if (m_params.m_has_max_ray_intensity && vertex.m_path_length > 1)
                    clamp_contribution(vertex_radiance);

                // Update path radiance.
                m_path_radiance.add(vertex.m_path_length, vertex.m_aov_mode, vertex_radiance);
            }

            void add_emitted_light_contribution(
                const PathVertex&           vertex,
                Spectrum&                   vertex_radiance)
            {
                // Compute the emitted radiance.
                Spectrum emitted_radiance(Spectrum::Illuminance);
                vertex.compute_emitted_radiance(m_shading_context, emitted_radiance);

                // Multiple importance sampling.
                if (vertex.m_prev_mode != ScatteringMode::Specular)
                {
                    const float light_sample_count = max(m_params.m_dl_light_sample_count, 1.0f);
                    const float mis_weight =
                        mis_power2(
                            1.0f * vertex.get_bsdf_prob_area(),
                            light_sample_count * vertex.get_light_prob_area(m_light_sampler));
                    emitted_radiance *= mis_weight;
                }

                // Add emitted light contribution.
                vertex_radiance += emitted_radiance;
            }

            void add_direct_lighting_contribution_bsdf(
                const ShadingPoint&         shading_point,
                const Dual3d&               outgoing,
                const BSDF&                 bsdf,
                const void*                 bsdf_data,
                const int                   scattering_modes,
                DirectShadingComponents&    vertex_radiance)
            {
                DirectShadingComponents dl_radiance;

                const size_t light_sample_count =
                    stochastic_cast<size_t>(
                        m_sampling_context,
                        m_params.m_dl_light_sample_count);

                if (light_sample_count == 0)
                    return;

                const BSDFSampler bsdf_sampler(
                    bsdf,
                    bsdf_data,
                    scattering_modes,   // bsdf_sampling_modes (unused)
                    shading_point);

                // This path will be extended via BSDF sampling: sample the lights only.
                const DirectLightingIntegrator integrator(
                    m_shading_context,
                    m_light_sampler,
                    bsdf_sampler,
                    shading_point.get_time(),
                    scattering_modes,   // light_sampling_modes
                    1,                  // material_sample_count
                    light_sample_count,
                    m_params.m_dl_low_light_threshold,
                    m_is_indirect_lighting);
                integrator.compute_outgoing_radiance_light_sampling_low_variance(
                    m_sampling_context,
                    MISPower2,
                    outgoing,
                    dl_radiance);

                // Divide by the sample count when this number is less than 1.
                if (m_params.m_rcp_dl_light_sample_count > 0.0f)
                    dl_radiance *= m_params.m_rcp_dl_light_sample_count;

                // Add direct lighting contribution.
                vertex_radiance += dl_radiance;
            }

            void add_image_based_lighting_contribution_bsdf(
                const ShadingPoint&         shading_point,
                const Dual3d&               outgoing,
                const BSDF&                 bsdf,
                const void*                 bsdf_data,
                const int                   scattering_modes,
                DirectShadingComponents&    vertex_radiance)
            {
                DirectShadingComponents ibl_radiance;

                const size_t env_sample_count =
                    stochastic_cast<size_t>(
                        m_sampling_context,
                        m_params.m_ibl_env_sample_count);

                const BSDFSampler bsdf_sampler(
                    bsdf,
                    bsdf_data,
                    scattering_modes,   // bsdf_sampling_modes (unused)
                    shading_point);

                // This path will be extended via BSDF sampling: sample the environment only.
                compute_ibl_environment_sampling(
                    m_sampling_context,
                    m_shading_context,
                    *m_env_edf,
                    outgoing,
                    bsdf_sampler,
                    scattering_modes,
                    1,                  // bsdf_sample_count
                    env_sample_count,
                    ibl_radiance);

                // Divide by the sample count when this number is less than 1.
                if (m_params.m_rcp_ibl_env_sample_count > 0.0f)
                    ibl_radiance *= m_params.m_rcp_ibl_env_sample_count;

                // Add image-based lighting contribution.
                vertex_radiance += ibl_radiance;
            }

            void clamp_contribution(Spectrum& radiance) const
            {
                const float avg = average_value(radiance);

                if (avg > m_params.m_max_ray_intensity)
                    radiance *= m_params.m_max_ray_intensity / avg;
            }

            void clamp_contribution(DirectShadingComponents& radiance) const
            {
                // Clamp all components.
                clamp_contribution(radiance.m_diffuse);
                clamp_contribution(radiance.m_glossy);
                clamp_contribution(radiance.m_volume);
                clamp_contribution(radiance.m_emission);

                // Rebuild the beauty component.
                radiance.m_beauty  = radiance.m_diffuse;
                radiance.m_beauty += radiance.m_glossy;
                radiance.m_beauty += radiance.m_volume;
                radiance.m_beauty += radiance.m_emission;
            }
        };

        //
        // Base volume visitor.
        //

        struct VolumeVisitorBase
        {
            const Parameters&               m_params;
            const BackwardLightSampler&     m_light_sampler;
            SamplingContext&                m_sampling_context;
            const ShadingContext&           m_shading_context;
            ShadingComponents&              m_path_radiance;
            const EnvironmentEDF*           m_env_edf;
            bool                            m_is_indirect_lighting;
            size_t&                         m_inf_volume_ray_warnings;

            VolumeVisitorBase(
                const Parameters&               params,
                const BackwardLightSampler&     light_sampler,
                SamplingContext&                sampling_context,
                const ShadingContext&           shading_context,
                const Scene&                    scene,
                ShadingComponents&              path_radiance,
                size_t&                         inf_volume_ray_warnings)
              : m_params(params)
              , m_light_sampler(light_sampler)
              , m_sampling_context(sampling_context)
              , m_shading_context(shading_context)
              , m_path_radiance(path_radiance)
              , m_env_edf(scene.get_environment()->get_environment_edf())
              , m_is_indirect_lighting(false)
              , m_inf_volume_ray_warnings(inf_volume_ray_warnings)
            {
            }

            bool accept_scattering(const ScatteringMode::Mode prev_mode)
            {
                return true;
            }

            void on_scatter(PathVertex& vertex)
            {
                // When caustics are disabled, disable glossy and specular components after a diffuse or volume bounce.
                // Note that accept_scattering() is later going to return false in this case.
                const bool has_diffuse_or_volume_scattering =
                    vertex.m_prev_mode == ScatteringMode::Diffuse ||
                    vertex.m_prev_mode == ScatteringMode::Volume;
                if (!m_params.m_enable_caustics && has_diffuse_or_volume_scattering)
                    vertex.m_scattering_modes &= ~(ScatteringMode::Glossy | ScatteringMode::Specular);
            }
        };

        //
        // Volume visitor without next event estimation.
        //

        struct VolumeVisitorSimple
          : public VolumeVisitorBase
        {
            VolumeVisitorSimple(
                const Parameters&               params,
                const BackwardLightSampler&     light_sampler,
                SamplingContext&                sampling_context,
                const ShadingContext&           shading_context,
                const Scene&                    scene,
                ShadingComponents&              path_radiance,
                size_t&                         inf_volume_ray_warnings)
              : VolumeVisitorBase(
                  params,
                  light_sampler,
                  sampling_context,
                  shading_context,
                  scene,
                  path_radiance,
                  inf_volume_ray_warnings)
            {
            }

            void visit_ray(PathVertex& vertex, const ShadingRay& volume_ray)
            {
                // Any light contribution after a diffuse, glossy or volume bounce is considered indirect.
                if (ScatteringMode::has_diffuse_or_glossy_or_volume(vertex.m_scattering_modes))
                    m_is_indirect_lighting = true;
            }
        };

        //
        // Volume visitor with next event estimation.
        //

        struct VolumeVisitorDistanceSampling
          : public VolumeVisitorBase
        {
            VolumeVisitorDistanceSampling(
                const Parameters&               params,
                const BackwardLightSampler&     light_sampler,
                SamplingContext&                sampling_context,
                const ShadingContext&           shading_context,
                const Scene&                    scene,
                ShadingComponents&              path_radiance,
                size_t&                         inf_volume_ray_warnings)
              : VolumeVisitorBase(
                  params,
                  light_sampler,
                  sampling_context,
                  shading_context,
                  scene,
                  path_radiance,
                  inf_volume_ray_warnings)
            {
            }

            float sample_distance(
                const ShadingRay&           volume_ray,
                const float                 extinction,
                float&                      distance)
            {
                m_sampling_context.split_in_place(1, 1);

                if (!volume_ray.is_finite())
                {
                    // Sample distance.
                    distance = sample_exponential_distribution(
                        m_sampling_context.next2<float>(), extinction);

                    // Calculate PDF of this distance sample.
                    return exponential_distribution_pdf(distance, extinction);
                }
                else
                {
                    // Sample distance.
                    const float ray_length = static_cast<float>(volume_ray.get_length());
                    distance = sample_exponential_distribution_on_segment(
                        m_sampling_context.next2<float>(), extinction, 0.0f, ray_length);

                    // Calculate PDF of this distance sample.
                    return exponential_distribution_on_segment_pdf(
                        distance, extinction, 0.0f, ray_length);
                }
            }

<<<<<<< HEAD
=======
            void add_direct_lighting_contribution(
                const ShadingPoint&         shading_point,
                const ShadingRay&           volume_ray,
                const Volume&               volume,
                const void*                 volume_data,
                const float                 distance_sample,
                const int                   scattering_modes,
                DirectShadingComponents&    radiance)
            {
                DirectShadingComponents dl_radiance;

                const size_t light_sample_count =
                    stochastic_cast<size_t>(
                        m_sampling_context,
                        m_params.m_dl_light_sample_count);

                if (light_sample_count == 0)
                    return;

                const VolumeSampler volume_sampler(
                    volume_ray,
                    volume,
                    volume_data,
                    distance_sample);

                const DirectLightingIntegrator integrator(
                    m_shading_context,
                    m_light_sampler,
                    shading_point,
                    volume_sampler,
                    volume_ray.m_time,
                    scattering_modes,   // light sampling modes
                    1,                  // volume sample count
                    light_sample_count,
                    m_params.m_dl_low_light_threshold,
                    m_is_indirect_lighting);
                integrator.compute_outgoing_radiance_light_sampling_low_variance(
                    m_sampling_context,
                    MISPower2,
                    Dual3d(volume_ray.m_dir),
                    dl_radiance);

                // Divide by the sample count when this number is less than 1.
                if (m_params.m_rcp_dl_light_sample_count > 0.0f)
                    dl_radiance *= m_params.m_rcp_dl_light_sample_count;

                // Add direct lighting contribution.
                radiance += dl_radiance;
            }

            void add_image_based_lighting_contribution(
                const ShadingRay&           volume_ray,
                const Volume&               volume,
                const void*                 volume_data,
                const float                 distance_sample,
                DirectShadingComponents&    radiance)
            {
                const VolumeSampler volume_sampler(
                    volume_ray,
                    volume,
                    volume_data,
                    distance_sample);

                DirectShadingComponents ibl_radiance;

                const size_t env_sample_count =
                    stochastic_cast<size_t>(
                    m_sampling_context,
                    m_params.m_ibl_env_sample_count);

                compute_ibl_environment_sampling(
                    m_sampling_context,
                    m_shading_context,
                    *m_env_edf,
                    Dual3d(volume_ray.m_dir),
                    volume_sampler,
                    ScatteringMode::All,
                    1,                  // bsdf_sample_count
                    env_sample_count,
                    ibl_radiance);

                // Divide by the sample count when this number is less than 1.
                if (m_params.m_rcp_ibl_env_sample_count > 0.0f)
                    ibl_radiance *= m_params.m_rcp_ibl_env_sample_count;

                // Add image-based lighting contribution.
                radiance += ibl_radiance;
            }

>>>>>>> e5cf7ee3
            void visit_ray(PathVertex& vertex, const ShadingRay& volume_ray)
            {
                // Any light contribution after a diffuse, glossy or volume bounce is considered indirect.
                if (ScatteringMode::has_diffuse_or_glossy_or_volume(vertex.m_scattering_modes))
                    m_is_indirect_lighting = true;

                if (!volume_ray.is_finite())
                {
                    if (m_inf_volume_ray_warnings < MaxInfVolumeRayWarnings)
                        RENDERER_LOG_WARNING("volume ray of infinite length encountered.");
                    else if (m_inf_volume_ray_warnings == MaxInfVolumeRayWarnings)
                        RENDERER_LOG_WARNING("there are more volume rays of infinite length, "
                                             "omitting warning messages for brevity.");
                    ++m_inf_volume_ray_warnings;
                }

                const ShadingRay::Medium* medium = volume_ray.get_current_medium();
                assert(medium != nullptr);
                const Volume* volume = medium->get_volume();
                assert(volume != nullptr);

                const size_t light_sample_count =
                    stochastic_cast<size_t>(
                        m_sampling_context,
                        m_params.m_dl_light_sample_count);

                VolumeLightingIntegrator integrator(
                    m_shading_context,
                    m_light_sampler,
                    *volume,
                    volume_ray,
                    vertex.m_volume_data,
                    *vertex.m_shading_point,
                    vertex.m_scattering_modes,
                    m_params.m_distance_sample_count,
                    light_sample_count,
                    m_params.m_dl_low_light_threshold,
                    m_is_indirect_lighting);

                ShadingComponents radiance;
                if (m_params.m_enable_equiangular_sampling)
                {
<<<<<<< HEAD
                    integrator.compute_radiance_combined_sampling(
                        m_sampling_context,
                        MISPower2,
                        radiance);
                }
                else
                {
                    integrator.compute_radiance_exponential_sampling(
                        m_sampling_context,
                        MISPower2,
                        radiance);
=======
                    DirectShadingComponents radiance;

                    // Sample channel uniformly at random.
                    m_sampling_context.split_in_place(1, 1);
                    const float s = m_sampling_context.next2<float>();
                    const size_t channel = truncate<size_t>(s * Spectrum::size());
                    if (precomputed_mis_weights[channel] == 0.0f)
                        continue;

                    // Sample distance.
                    float distance_sample;
                    const float distance_prob = sample_distance(
                        volume_ray, extinction_coef[channel], distance_sample);

                    // Calculate transmission between the ray origin and the sampled distance.
                    Spectrum transmission;
                    volume->evaluate_transmission(
                        vertex.m_volume_data, volume_ray, distance_sample, transmission);

                    // Calculate MIS weight for this distance sample (balance heuristic).
                    float mis_weights_sum = 0.0f;
                    for (size_t i = 0, e = Spectrum::size(); i < e; ++i)
                        mis_weights_sum += precomputed_mis_weights[i] * transmission[i];
                    const float current_mis_weight =
                        Spectrum::size() * precomputed_mis_weights[channel] *
                        transmission[channel] / mis_weights_sum;

                    // Calculate in-scattered radiance for this distance sample.
                    if (m_params.m_enable_dl || vertex.m_path_length > 1)
                    {
                        add_direct_lighting_contribution(
                            *vertex.m_shading_point,
                            volume_ray,
                            *volume,
                            vertex.m_volume_data,
                            distance_sample,
                            vertex.m_scattering_modes,
                            radiance);
                    }
                    if (m_params.m_enable_ibl && m_env_edf)
                    {
                        add_image_based_lighting_contribution(
                            volume_ray,
                            *volume,
                            vertex.m_volume_data,
                            distance_sample,
                            radiance);
                    }

                    radiance *= vertex.m_throughput;
                    radiance *= transmission;
                    radiance *= current_mis_weight / (distance_sample_count_float * distance_prob);
                    m_path_radiance.add(vertex.m_path_length, vertex.m_aov_mode, radiance);
>>>>>>> e5cf7ee3
                }

                madd(m_path_radiance, radiance, vertex.m_throughput);
            }
        };
    };
}


//
// PTLightingEngineFactory class implementation.
//

PTLightingEngineFactory::PTLightingEngineFactory(
    const BackwardLightSampler&     light_sampler,
    const ParamArray&               params)
  : m_light_sampler(light_sampler)
  , m_params(params)
{
    PTLightingEngine::Parameters(params).print();
}

void PTLightingEngineFactory::release()
{
    delete this;
}

ILightingEngine* PTLightingEngineFactory::create()
{
    return new PTLightingEngine(m_light_sampler, m_params);
}

Dictionary PTLightingEngineFactory::get_params_metadata()
{
    Dictionary metadata;
    add_common_params_metadata(metadata, true);

    metadata.dictionaries().insert(
        "enable_dl",
        Dictionary()
            .insert("type", "bool")
            .insert("default", "true")
            .insert("label", "Enable Direct Lighting")
            .insert("help", "Enable direct lighting"));

    metadata.dictionaries().insert(
        "enable_caustics",
        Dictionary()
            .insert("type", "bool")
            .insert("default", "false")
            .insert("label", "Enable Caustics")
            .insert("help", "Enable caustics"));

    metadata.dictionaries().insert(
        "max_bounces",
        Dictionary()
            .insert("type", "int")
            .insert("default", "8")
            .insert("unlimited", "true")
            .insert("min", "0")
            .insert("label", "Max Bounces")
            .insert("help", "Maximum number of bounces"));

    metadata.dictionaries().insert(
        "max_diffuse_bounces",
        Dictionary()
            .insert("type", "int")
            .insert("default", "8")
            .insert("unlimited", "true")
            .insert("min", "0")
            .insert("label", "Max Diffuse Bounces")
            .insert("help", "Maximum number of diffuse bounces"));

    metadata.dictionaries().insert(
        "max_glossy_bounces",
        Dictionary()
            .insert("type", "int")
            .insert("default", "8")
            .insert("unlimited", "true")
            .insert("min", "0")
            .insert("label", "Max Glossy Bounces")
            .insert("help", "Maximum number of glossy bounces"));

    metadata.dictionaries().insert(
        "max_specular_bounces",
        Dictionary()
            .insert("type", "int")
            .insert("default", "8")
            .insert("unlimited", "true")
            .insert("min", "0")
            .insert("label", "Max Specular Bounces")
            .insert("help", "Maximum number of specular bounces"));

    metadata.dictionaries().insert(
        "max_volume_bounces",
        Dictionary()
            .insert("type", "int")
            .insert("default", "0")
            .insert("unlimited", "false")
            .insert("min", "0")
            .insert("label", "Max Volume Bounces")
            .insert("help", "Maximum number of volume scattering events (0 = single scattering)"));

    metadata.dictionaries().insert(
        "rr_min_path_length",
        Dictionary()
            .insert("type", "int")
            .insert("default", "6")
            .insert("min", "1")
            .insert("label", "Russian Roulette Start Bounce")
            .insert("help", "Consider pruning low contribution paths starting with this bounce"));

    metadata.dictionaries().insert(
        "next_event_estimation",
        Dictionary()
            .insert("type", "bool")
            .insert("default", "true")
            .insert("label", "Next Event Estimation")
            .insert("help", "Explicitly connect path vertices to light sources to improve efficiency"));

    metadata.dictionaries().insert(
        "max_ray_intensity",
        Dictionary()
            .insert("type", "float")
            .insert("default", "1.0")
            .insert("unlimited", "true")
            .insert("min", "0.0")
            .insert("label", "Max Ray Intensity")
            .insert("help", "Clamp intensity of rays (after the first bounce) to this value to reduce fireflies"));

    metadata.dictionaries().insert(
        "volume_distance_samples",
        Dictionary()
            .insert("type", "int")
            .insert("default", "2")
            .insert("unlimited", "true")
            .insert("min", "1")
            .insert("label", "Volume Distance Samples")
            .insert("help", "Number of distance samples for volume rendering"));

    metadata.dictionaries().insert(
        "optimize_for_lights_outside_volumes",
        Dictionary()
            .insert("type", "bool")
            .insert("default", "false")
            .insert("label", "Optimize for Lights Outside Volumes")
            .insert("help", "Optimize distance sampling for lights that are located outside volumes"));

    return metadata;
}

}   // namespace renderer<|MERGE_RESOLUTION|>--- conflicted
+++ resolved
@@ -913,98 +913,6 @@
                 }
             }
 
-<<<<<<< HEAD
-=======
-            void add_direct_lighting_contribution(
-                const ShadingPoint&         shading_point,
-                const ShadingRay&           volume_ray,
-                const Volume&               volume,
-                const void*                 volume_data,
-                const float                 distance_sample,
-                const int                   scattering_modes,
-                DirectShadingComponents&    radiance)
-            {
-                DirectShadingComponents dl_radiance;
-
-                const size_t light_sample_count =
-                    stochastic_cast<size_t>(
-                        m_sampling_context,
-                        m_params.m_dl_light_sample_count);
-
-                if (light_sample_count == 0)
-                    return;
-
-                const VolumeSampler volume_sampler(
-                    volume_ray,
-                    volume,
-                    volume_data,
-                    distance_sample);
-
-                const DirectLightingIntegrator integrator(
-                    m_shading_context,
-                    m_light_sampler,
-                    shading_point,
-                    volume_sampler,
-                    volume_ray.m_time,
-                    scattering_modes,   // light sampling modes
-                    1,                  // volume sample count
-                    light_sample_count,
-                    m_params.m_dl_low_light_threshold,
-                    m_is_indirect_lighting);
-                integrator.compute_outgoing_radiance_light_sampling_low_variance(
-                    m_sampling_context,
-                    MISPower2,
-                    Dual3d(volume_ray.m_dir),
-                    dl_radiance);
-
-                // Divide by the sample count when this number is less than 1.
-                if (m_params.m_rcp_dl_light_sample_count > 0.0f)
-                    dl_radiance *= m_params.m_rcp_dl_light_sample_count;
-
-                // Add direct lighting contribution.
-                radiance += dl_radiance;
-            }
-
-            void add_image_based_lighting_contribution(
-                const ShadingRay&           volume_ray,
-                const Volume&               volume,
-                const void*                 volume_data,
-                const float                 distance_sample,
-                DirectShadingComponents&    radiance)
-            {
-                const VolumeSampler volume_sampler(
-                    volume_ray,
-                    volume,
-                    volume_data,
-                    distance_sample);
-
-                DirectShadingComponents ibl_radiance;
-
-                const size_t env_sample_count =
-                    stochastic_cast<size_t>(
-                    m_sampling_context,
-                    m_params.m_ibl_env_sample_count);
-
-                compute_ibl_environment_sampling(
-                    m_sampling_context,
-                    m_shading_context,
-                    *m_env_edf,
-                    Dual3d(volume_ray.m_dir),
-                    volume_sampler,
-                    ScatteringMode::All,
-                    1,                  // bsdf_sample_count
-                    env_sample_count,
-                    ibl_radiance);
-
-                // Divide by the sample count when this number is less than 1.
-                if (m_params.m_rcp_ibl_env_sample_count > 0.0f)
-                    ibl_radiance *= m_params.m_rcp_ibl_env_sample_count;
-
-                // Add image-based lighting contribution.
-                radiance += ibl_radiance;
-            }
-
->>>>>>> e5cf7ee3
             void visit_ray(PathVertex& vertex, const ShadingRay& volume_ray)
             {
                 // Any light contribution after a diffuse, glossy or volume bounce is considered indirect.
@@ -1044,10 +952,9 @@
                     m_params.m_dl_low_light_threshold,
                     m_is_indirect_lighting);
 
-                ShadingComponents radiance;
+                DirectShadingComponents radiance;
                 if (m_params.m_enable_equiangular_sampling)
                 {
-<<<<<<< HEAD
                     integrator.compute_radiance_combined_sampling(
                         m_sampling_context,
                         MISPower2,
@@ -1059,64 +966,10 @@
                         m_sampling_context,
                         MISPower2,
                         radiance);
-=======
-                    DirectShadingComponents radiance;
-
-                    // Sample channel uniformly at random.
-                    m_sampling_context.split_in_place(1, 1);
-                    const float s = m_sampling_context.next2<float>();
-                    const size_t channel = truncate<size_t>(s * Spectrum::size());
-                    if (precomputed_mis_weights[channel] == 0.0f)
-                        continue;
-
-                    // Sample distance.
-                    float distance_sample;
-                    const float distance_prob = sample_distance(
-                        volume_ray, extinction_coef[channel], distance_sample);
-
-                    // Calculate transmission between the ray origin and the sampled distance.
-                    Spectrum transmission;
-                    volume->evaluate_transmission(
-                        vertex.m_volume_data, volume_ray, distance_sample, transmission);
-
-                    // Calculate MIS weight for this distance sample (balance heuristic).
-                    float mis_weights_sum = 0.0f;
-                    for (size_t i = 0, e = Spectrum::size(); i < e; ++i)
-                        mis_weights_sum += precomputed_mis_weights[i] * transmission[i];
-                    const float current_mis_weight =
-                        Spectrum::size() * precomputed_mis_weights[channel] *
-                        transmission[channel] / mis_weights_sum;
-
-                    // Calculate in-scattered radiance for this distance sample.
-                    if (m_params.m_enable_dl || vertex.m_path_length > 1)
-                    {
-                        add_direct_lighting_contribution(
-                            *vertex.m_shading_point,
-                            volume_ray,
-                            *volume,
-                            vertex.m_volume_data,
-                            distance_sample,
-                            vertex.m_scattering_modes,
-                            radiance);
-                    }
-                    if (m_params.m_enable_ibl && m_env_edf)
-                    {
-                        add_image_based_lighting_contribution(
-                            volume_ray,
-                            *volume,
-                            vertex.m_volume_data,
-                            distance_sample,
-                            radiance);
-                    }
-
-                    radiance *= vertex.m_throughput;
-                    radiance *= transmission;
-                    radiance *= current_mis_weight / (distance_sample_count_float * distance_prob);
-                    m_path_radiance.add(vertex.m_path_length, vertex.m_aov_mode, radiance);
->>>>>>> e5cf7ee3
-                }
-
-                madd(m_path_radiance, radiance, vertex.m_throughput);
+                }
+
+                radiance *= vertex.m_throughput;
+                m_path_radiance.add(vertex.m_path_length, vertex.m_aov_mode, radiance);
             }
         };
     };
