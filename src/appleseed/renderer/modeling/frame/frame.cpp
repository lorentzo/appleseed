
//
// This source file is part of appleseed.
// Visit http://appleseedhq.net/ for additional information and resources.
//
// This software is released under the MIT license.
//
// Copyright (c) 2010-2013 Francois Beaune, Jupiter Jazz Limited
// Copyright (c) 2014-2017 Francois Beaune, The appleseedhq Organization
//
// Permission is hereby granted, free of charge, to any person obtaining a copy
// of this software and associated documentation files (the "Software"), to deal
// in the Software without restriction, including without limitation the rights
// to use, copy, modify, merge, publish, distribute, sublicense, and/or sell
// copies of the Software, and to permit persons to whom the Software is
// furnished to do so, subject to the following conditions:
//
// The above copyright notice and this permission notice shall be included in
// all copies or substantial portions of the Software.
//
// THE SOFTWARE IS PROVIDED "AS IS", WITHOUT WARRANTY OF ANY KIND, EXPRESS OR
// IMPLIED, INCLUDING BUT NOT LIMITED TO THE WARRANTIES OF MERCHANTABILITY,
// FITNESS FOR A PARTICULAR PURPOSE AND NONINFRINGEMENT. IN NO EVENT SHALL THE
// AUTHORS OR COPYRIGHT HOLDERS BE LIABLE FOR ANY CLAIM, DAMAGES OR OTHER
// LIABILITY, WHETHER IN AN ACTION OF CONTRACT, TORT OR OTHERWISE, ARISING FROM,
// OUT OF OR IN CONNECTION WITH THE SOFTWARE OR THE USE OR OTHER DEALINGS IN
// THE SOFTWARE.
//

// Interface header.
#include "frame.h"

// appleseed.renderer headers.
#include "renderer/global/globallogger.h"
#include "renderer/kernel/aov/aovsettings.h"
#include "renderer/kernel/aov/imagestack.h"
#include "renderer/modeling/aov/aovfactoryregistrar.h"
#include "renderer/modeling/aov/iaovfactory.h"
#include "renderer/utility/paramarray.h"

// appleseed.foundation headers.
#include "foundation/core/exceptions/exception.h"
#include "foundation/core/exceptions/exceptionioerror.h"
#include "foundation/core/exceptions/exceptionunsupportedfileformat.h"
#include "foundation/image/color.h"
#include "foundation/image/exceptionunsupportedimageformat.h"
#include "foundation/image/exrimagefilewriter.h"
#include "foundation/image/image.h"
#include "foundation/image/imageattributes.h"
#include "foundation/image/pixel.h"
#include "foundation/image/pngimagefilewriter.h"
#include "foundation/image/tile.h"
#include "foundation/math/scalar.h"
#include "foundation/platform/timers.h"
#include "foundation/utility/containers/dictionary.h"
#include "foundation/utility/api/specializedapiarrays.h"
#include "foundation/utility/iostreamop.h"
#include "foundation/utility/otherwise.h"
#include "foundation/utility/stopwatch.h"
#include "foundation/utility/string.h"

// Boost headers.
#include "boost/filesystem.hpp"

// Standard headers.
#include <algorithm>
#include <cmath>
#include <memory>
#include <string>

using namespace foundation;
using namespace std;
namespace bf = boost::filesystem;
namespace bsys = boost::system;

namespace renderer
{

//
// Frame class implementation.
//

namespace
{
    const UniqueID g_class_uid = new_guid();
}

UniqueID Frame::get_class_uid()
{
    return g_class_uid;
}

struct Frame::Impl
{
    size_t                  m_frame_width;
    size_t                  m_frame_height;
    size_t                  m_tile_width;
    size_t                  m_tile_height;
    string                  m_filter_name;
    float                   m_filter_radius;
    auto_ptr<Filter2f>      m_filter;
    AABB2u                  m_crop_window;
    auto_ptr<Image>         m_image;
    auto_ptr<ImageStack>    m_aov_images;
    AOVContainer            m_aovs;
};

Frame::Frame(
    const char*         name,
    const ParamArray&   params,
    const AOVContainer& aovs)
  : Entity(g_class_uid, params)
  , impl(new Impl())
{
    set_name(name);

    extract_parameters();

    // Create the underlying image.
    impl->m_image.reset(
        new Image(
            impl->m_frame_width,
            impl->m_frame_height,
            impl->m_tile_width,
            impl->m_tile_height,
            4,
            PixelFormatFloat));

    // Retrieve the image properties.
    m_props = impl->m_image->properties();

    // Create the image stack for AOVs.
    impl->m_aov_images.reset(
        new ImageStack(
            impl->m_frame_width,
            impl->m_frame_height,
            impl->m_tile_width,
            impl->m_tile_height));

    // Copy and add the aovs.
    if (aovs.size() > MaxAOVCount)
    {
        RENDERER_LOG_WARNING(
            "could not create all aovs, keeping the first (" FMT_SIZE_T ") aovs.",
            MaxAOVCount);
    }

    const AOVFactoryRegistrar aov_registrar;
    for (size_t i = 0, e = min(aovs.size(), MaxAOVCount); i < e; ++i)
    {
        const AOV* original_aov = aovs.get_by_index(i);
        const IAOVFactory* aov_factory = aov_registrar.lookup(original_aov->get_model());
        assert(aov_factory);

        auto_release_ptr<AOV> aov = aov_factory->create(original_aov->get_parameters());
        aov->create_image(
            impl->m_frame_width,
            impl->m_frame_height,
            impl->m_tile_width,
            impl->m_tile_height,
            aov_images());
        impl->m_aovs.insert(aov);
    }
}

Frame::~Frame()
{
    delete impl;
}

void Frame::release()
{
    delete this;
}

void Frame::print_settings()
{
    const char* camera_name = get_active_camera_name();

    RENDERER_LOG_INFO(
        "frame settings:\n"
        "  camera                        %s\n"
        "  resolution                    %s x %s\n"
        "  tile size                     %s x %s\n"
        "  filter                        %s\n"
        "  filter size                   %f\n"
        "  crop window                   (%s, %s)-(%s, %s)",
        camera_name ? camera_name : "none",
        pretty_uint(impl->m_frame_width).c_str(),
        pretty_uint(impl->m_frame_height).c_str(),
        pretty_uint(impl->m_tile_width).c_str(),
        pretty_uint(impl->m_tile_height).c_str(),
        impl->m_filter_name.c_str(),
        impl->m_filter_radius,
        pretty_uint(impl->m_crop_window.min[0]).c_str(),
        pretty_uint(impl->m_crop_window.min[1]).c_str(),
        pretty_uint(impl->m_crop_window.max[0]).c_str(),
        pretty_uint(impl->m_crop_window.max[1]).c_str());
}

const char* Frame::get_active_camera_name() const
{
    if (m_params.strings().exist("camera"))
        return m_params.strings().get("camera");

    return 0;
}

Image& Frame::image() const
{
    return *impl->m_image.get();
}

void Frame::clear_main_image()
{
    impl->m_image->clear(Color4f(0.0));
}

ImageStack& Frame::aov_images() const
{
    return *impl->m_aov_images;
}

const AOVContainer& Frame::aovs() const
{
    return impl->m_aovs;
}

size_t Frame::create_extra_aov_image(const char* name) const
{
    const size_t index = aov_images().get_index(name);
    if (index == size_t(~0) && aov_images().size() < MaxAOVCount)
        return aov_images().append(name, 4, PixelFormatFloat);

    return index;
}

const Filter2f& Frame::get_filter() const
{
    return *impl->m_filter.get();
}

void Frame::reset_crop_window()
{
    impl->m_crop_window =
        AABB2u(
            Vector2u(0, 0),
            Vector2u(impl->m_frame_width - 1, impl->m_frame_height - 1));

    m_params.strings().remove("crop_window");
}

bool Frame::has_crop_window() const
{
    return
        impl->m_crop_window.min.x > 0 ||
        impl->m_crop_window.min.y > 0 ||
        impl->m_crop_window.max.x < impl->m_frame_width - 1 ||
        impl->m_crop_window.max.y < impl->m_frame_height - 1;
}

void Frame::set_crop_window(const AABB2u& crop_window)
{
    impl->m_crop_window = crop_window;

    m_params.insert("crop_window", crop_window);
}

const AABB2u& Frame::get_crop_window() const
{
    return impl->m_crop_window;
}

size_t Frame::get_pixel_count() const
{
    return impl->m_crop_window.volume();
}

namespace
{
<<<<<<< HEAD
    void write_exr_image(
        const char*             file_path,
        const Image&            image,
        const ImageAttributes&  image_attributes,
        const AOV*              aov)
    {
        EXRImageFileWriter writer;

        if (aov)
        {
            if (aov->has_color_data())
            {
                // If the AOV has color data, assume we can save it as half floats.
                const CanvasProperties& props = image.properties();
                const Image half_image(image, props.m_tile_width, props.m_tile_height, PixelFormatHalf);
                writer.write(file_path, half_image, image_attributes, aov->get_channel_count(), aov->get_channel_names());
            }
            else
                writer.write(file_path, image, image_attributes, aov->get_channel_count(), aov->get_channel_names());
        }
        else
            writer.write(file_path, image, image_attributes);
    }

    void transform_to_srgb(Tile& tile)
    {
        assert(tile.get_channel_count() == 4);
        assert(tile.get_pixel_format() == PixelFormatHalf);

        typedef Color<half, 4> Color4h;

        Color4h* pixel_ptr = reinterpret_cast<Color4h*>(tile.pixel(0));
        Color4h* pixel_end = pixel_ptr + tile.get_pixel_count();

        for (; pixel_ptr < pixel_end; ++pixel_ptr)
        {
            // Load the pixel color.
            Color4f color(*pixel_ptr);

            // Apply color space conversion and clamping.
            color.unpremultiply();
            color.rgb() = fast_linear_rgb_to_srgb(color.rgb());
            color = saturate(color);
            color.premultiply();

            // Store the pixel color.
            *pixel_ptr = color;
        }
    }

    void transform_to_srgb(Image& image)
    {
        const CanvasProperties& image_props = image.properties();

        for (size_t ty = 0; ty < image_props.m_tile_count_y; ++ty)
        {
            for (size_t tx = 0; tx < image_props.m_tile_count_x; ++tx)
                transform_to_srgb(image.tile(tx, ty));
        }
    }

    void write_png_image(
        const char*             file_path,
        const Image&            image,
        const ImageAttributes&  image_attributes)
    {
        Image transformed_image(image);
        transform_to_srgb(transformed_image);

        PNGImageFileWriter writer;
        writer.write(file_path, transformed_image, image_attributes);
    }

    bool write_image(
        const char*             file_path,
        const Image&            image,
        const AOV*              aov)
    {
        assert(file_path);

        Stopwatch<DefaultWallclockTimer> stopwatch;
        stopwatch.start();

        const bf::path filepath(file_path);
        const string extension = lower_case(filepath.extension().string());

        ImageAttributes image_attributes = ImageAttributes::create_default_attributes();
        // todo: add chromaticity attributes here...

        try
        {
            if (extension == ".exr")
                write_exr_image(file_path, image, image_attributes, aov);
            else if (extension == ".png")
                write_png_image(file_path, image, image_attributes);
            else if (extension.empty())
            {
                string file_path_with_ext(file_path);
                file_path_with_ext += ".exr";
                write_exr_image(file_path_with_ext.c_str(), image, image_attributes, aov);
            }
            else
            {
                RENDERER_LOG_ERROR(
                    "failed to write image file %s: unsupported image format.",
                    file_path);

                return false;
            }
        }
        catch (const ExceptionIOError&)
        {
            RENDERER_LOG_ERROR(
                "failed to write image file %s: i/o error.",
                file_path);

            return false;
        }
        catch (const Exception& e)
        {
            RENDERER_LOG_ERROR(
                "failed to write image file %s: %s.",
                file_path,
                e.what());

            return false;
        }

        stopwatch.measure();

        RENDERER_LOG_INFO(
            "wrote image file %s in %s.",
            file_path,
            pretty_time(stopwatch.get_seconds()).c_str());

        return true;
=======
    void create_parent_directories(const string& filepath)
    {
        const bf::path parent_path = bf::path(filepath).parent_path();

        if (!bf::exists(parent_path))
        {
            bsys::error_code ec;
            if (!bf::create_directories(parent_path, ec))
            {
                RENDERER_LOG_ERROR(
                    "could not create directory %s: %s",
                    parent_path.string().c_str(),
                    ec.message().c_str());
            }
        }
>>>>>>> fba370b1
    }
}

bool Frame::write_main_image(const char* file_path) const
{
    assert(file_path);

    // Always save the main image as half floats.
    const Image& image = *impl->m_image;
    const CanvasProperties& props = image.properties();
    const Image half_image(image, props.m_tile_width, props.m_tile_height, PixelFormatHalf);
    return write_image(file_path, half_image, nullptr);
}

bool Frame::write_aov_images(const char* file_path) const
{
    assert(file_path);

    bool result = true;

    if (!aovs().empty())
    {
        const bf::path boost_file_path(file_path);
        const bf::path directory = boost_file_path.parent_path();
        const string base_file_name = boost_file_path.stem().string();
        const string extension = boost_file_path.extension().string();

        for (size_t i = 0, e = aovs().size(); i < e; ++i)
        {
            const AOV* aov = aovs().get_by_index(i);
            const string aov_name = aov->get_name();
            const string safe_aov_name = make_safe_filename(aov_name);
            const string aov_file_name = base_file_name + "." + safe_aov_name + extension;
            const string aov_file_path = (directory / aov_file_name).string();

            if (!write_image(aov_file_path.c_str(), aov->get_image(), aov))
                result = false;
        }
    }

    return result;
}

bool Frame::write_aov_image(const char* file_path, const size_t aov_index) const
{
    assert(file_path);

    if (aov_index >= impl->m_aovs.size())
        return true;

    const AOV* aov = impl->m_aovs.get_by_index(aov_index);
    return write_image(file_path, aov->get_image(), aov);
}

bool Frame::write_main_and_aov_images() const
{
    bool result = true;

    // Get the output filename.
    const string filepath = get_parameters().get_optional<string>("output_filename");

    if (!filepath.empty())
        result = result && write_main_image(filepath.c_str());

    // Write AOVs.
    for (size_t i = 0, e = aovs().size(); i < e; ++i)
    {
        // Get the output filename.
        const AOV* aov = aovs().get_by_index(i);
        const string filepath = aov->get_parameters().get_optional<string>("output_filename");

        if (!filepath.empty())
            result = result && write_aov_image(filepath.c_str(), i);
    }

    return result;
}

void Frame::write_main_and_aov_images_to_multipart_exr(const char* file_path) const
{
    Stopwatch<DefaultWallclockTimer> stopwatch;
    stopwatch.start();

    EXRImageFileWriter writer;

    ImageAttributes image_attributes = ImageAttributes::create_default_attributes();
    // todo: add chromaticity attributes here...

    std::vector<Image> images;

    writer.begin_multipart_exr();

    // Always save the main image as half floats.
    const Image& image = *impl->m_image;
    {
        const CanvasProperties& props = image.properties();
        images.emplace_back(image, props.m_tile_width, props.m_tile_height, PixelFormatHalf);
        static const char* ChannelNames[] = {"R", "G", "B", "A"};
        writer.append_part("beauty", images.back(), image_attributes, 4, ChannelNames);
    }

    for (size_t i = 0, e = impl->m_aovs.size(); i < e; ++i)
    {
        const AOV* aov = impl->m_aovs.get_by_index(i);
        const string aov_name = aov->get_name();
        const Image& image = aov->get_image();

        if (aov->has_color_data())
        {
            // If the AOV has color data, assume we can save it as half floats.
            const CanvasProperties& props = image.properties();
            images.emplace_back(image, props.m_tile_width, props.m_tile_height, PixelFormatHalf);
            writer.append_part(aov_name.c_str(), images.back(), image_attributes, aov->get_channel_count(), aov->get_channel_names());
        }
        else
            writer.append_part(aov_name.c_str(), image, image_attributes, aov->get_channel_count(), aov->get_channel_names());
    }

    create_parent_directories(file_path);
    writer.write_multipart_exr(file_path);

    RENDERER_LOG_INFO(
        "wrote multipart exr image file %s in %s.",
        file_path,
        pretty_time(stopwatch.get_seconds()).c_str());
}

bool Frame::archive(
    const char*         directory,
    char**              output_path) const
{
    assert(directory);

    // Construct the name of the image file.
    const string filename =
        "autosave." + get_time_stamp_string() + ".exr";

    // Construct the path to the image file.
    const string file_path = (bf::path(directory) / filename).string();

    // Return the path to the image file.
    if (output_path)
        *output_path = duplicate_string(file_path.c_str());

    return
        write_image(
            file_path.c_str(),
            *impl->m_image,
            nullptr);
}

void Frame::extract_parameters()
{
    // Retrieve frame resolution parameter.
    {
        const Vector2i DefaultResolution(512, 512);
        Vector2i resolution = m_params.get_required<Vector2i>("resolution", DefaultResolution);
        if (resolution[0] < 1 || resolution[1] < 1)
        {
            RENDERER_LOG_ERROR(
                "invalid value \"%d %d\" for parameter \"%s\", using default value \"%d %d\".",
                resolution[0],
                resolution[1],
                "resolution",
                DefaultResolution[0],
                DefaultResolution[1]);
            resolution = DefaultResolution;
        }
        impl->m_frame_width = static_cast<size_t>(resolution[0]);
        impl->m_frame_height = static_cast<size_t>(resolution[1]);
    }

    // Retrieve tile size parameter.
    {
        const Vector2i DefaultTileSize(64, 64);
        Vector2i tile_size = m_params.get_optional<Vector2i>("tile_size", DefaultTileSize);
        if (tile_size[0] < 1 || tile_size[1] < 1)
        {
            RENDERER_LOG_ERROR(
                "invalid value \"%d %d\" for parameter \"%s\", using default value \"%d %d\".",
                tile_size[0],
                tile_size[1],
                "tile_size",
                DefaultTileSize[0],
                DefaultTileSize[1]);
            tile_size = DefaultTileSize;
        }
        impl->m_tile_width = static_cast<size_t>(tile_size[0]);
        impl->m_tile_height = static_cast<size_t>(tile_size[1]);
    }

    // Retrieve reconstruction filter parameter.
    {
        const char* DefaultFilterName = "blackman-harris";

        impl->m_filter_name = m_params.get_optional<string>("filter", DefaultFilterName);
        impl->m_filter_radius = m_params.get_optional<float>("filter_size", 1.5f);

        if (impl->m_filter_name == "box")
            impl->m_filter.reset(new BoxFilter2<float>(impl->m_filter_radius, impl->m_filter_radius));
        else if (impl->m_filter_name == "triangle")
            impl->m_filter.reset(new TriangleFilter2<float>(impl->m_filter_radius, impl->m_filter_radius));
        else if (impl->m_filter_name == "gaussian")
            impl->m_filter.reset(new FastGaussianFilter2<float>(impl->m_filter_radius, impl->m_filter_radius, 8.0f));
        else if (impl->m_filter_name == "mitchell")
            impl->m_filter.reset(new MitchellFilter2<float>(impl->m_filter_radius, impl->m_filter_radius, 1.0f/3, 1.0f/3));
        else if (impl->m_filter_name == "bspline")
            impl->m_filter.reset(new MitchellFilter2<float>(impl->m_filter_radius, impl->m_filter_radius, 1.0f, 0.0f));
        else if (impl->m_filter_name == "catmull")
            impl->m_filter.reset(new MitchellFilter2<float>(impl->m_filter_radius, impl->m_filter_radius, 0.0f, 0.5f));
        else if (impl->m_filter_name == "lanczos")
            impl->m_filter.reset(new LanczosFilter2<float>(impl->m_filter_radius, impl->m_filter_radius, 3.0f));
        else if (impl->m_filter_name == "blackman-harris")
            impl->m_filter.reset(new FastBlackmanHarrisFilter2<float>(impl->m_filter_radius, impl->m_filter_radius));
        else
        {
            RENDERER_LOG_ERROR(
                "invalid value \"%s\" for parameter \"%s\", using default value \"%s\".",
                impl->m_filter_name.c_str(),
                "filter",
                DefaultFilterName);
            impl->m_filter_name = DefaultFilterName;
            impl->m_filter.reset(new GaussianFilter2<float>(impl->m_filter_radius, impl->m_filter_radius, 8.0f));
        }
    }

    // Retrieve crop window parameter.
    const AABB2u default_crop_window(
        Vector2u(0, 0),
        Vector2u(impl->m_frame_width - 1, impl->m_frame_height - 1));
    impl->m_crop_window = m_params.get_optional<AABB2u>("crop_window", default_crop_window);
}

<<<<<<< HEAD
=======
bool Frame::write_image(
    const char*             file_path,
    const Image&            image,
    const AOV*              aov) const
{
    assert(file_path);

    Stopwatch<DefaultWallclockTimer> stopwatch;
    stopwatch.start();

    const bf::path filepath(file_path);
    const string extension = lower_case(filepath.extension().string());

    ImageAttributes image_attributes = ImageAttributes::create_default_attributes();
    // todo: add chromaticity attributes here...

    try
    {
        if (extension == ".exr")
            write_exr_image(file_path, image, image_attributes, aov);
        else if (extension == ".png")
            write_png_image(file_path, image, image_attributes, aov);
        else if (extension.empty())
        {
            string file_path_with_ext(file_path);
            file_path_with_ext += ".exr";
            write_exr_image(file_path_with_ext.c_str(), image, image_attributes, aov);
        }
        else
        {
            RENDERER_LOG_ERROR(
                "failed to write image file %s: unsupported image format.",
                file_path);

            return false;
        }
    }
    catch (const ExceptionIOError&)
    {
        RENDERER_LOG_ERROR(
            "failed to write image file %s: i/o error.",
            file_path);

        return false;
    }
    catch (const Exception& e)
    {
        RENDERER_LOG_ERROR(
            "failed to write image file %s: %s.",
            file_path,
            e.what());

        return false;
    }

    stopwatch.measure();

    RENDERER_LOG_INFO(
        "wrote image file %s in %s.",
        file_path,
        pretty_time(stopwatch.get_seconds()).c_str());

    return true;
}

void Frame::write_exr_image(
    const char*             file_path,
    const Image&            image,
    const ImageAttributes&  image_attributes,
    const AOV*              aov) const
{
    create_parent_directories(file_path);

    EXRImageFileWriter writer;

    if (aov)
    {
        if (aov->has_color_data())
        {
            // If the AOV has color data, assume we can save it as half floats.
            const CanvasProperties& props = image.properties();
            const Image half_image(image, props.m_tile_width, props.m_tile_height, PixelFormatHalf);
            writer.write(file_path, half_image, image_attributes, aov->get_channel_count(), aov->get_channel_names());
        }
        else
            writer.write(file_path, image, image_attributes, aov->get_channel_count(), aov->get_channel_names());
    }
    else
        writer.write(file_path, image, image_attributes);
}

namespace
{
    void transform_to_srgb(Tile& tile)
    {
        assert(tile.get_channel_count() == 4);
        assert(tile.get_pixel_format() == PixelFormatHalf);

        typedef Color<half, 4> Color4h;

        Color4h* pixel_ptr = reinterpret_cast<Color4h*>(tile.pixel(0));
        Color4h* pixel_end = pixel_ptr + tile.get_pixel_count();

        for (; pixel_ptr < pixel_end; ++pixel_ptr)
        {
            // Load the pixel color.
            Color4f color(*pixel_ptr);

            // Apply color space conversion and clamping.
            color.unpremultiply();
            color.rgb() = fast_linear_rgb_to_srgb(color.rgb());
            color = saturate(color);
            color.premultiply();

            // Store the pixel color.
            *pixel_ptr = color;
        }
    }

    void transform_to_srgb(Image& image)
    {
        const CanvasProperties& image_props = image.properties();

        for (size_t ty = 0; ty < image_props.m_tile_count_y; ++ty)
        {
            for (size_t tx = 0; tx < image_props.m_tile_count_x; ++tx)
                transform_to_srgb(image.tile(tx, ty));
        }
    }
}

void Frame::write_png_image(
    const char*             file_path,
    const Image&            image,
    const ImageAttributes&  image_attributes,
    const AOV*              aov) const
{
    create_parent_directories(file_path);

    Image transformed_image(image);
    transform_to_srgb(transformed_image);

    PNGImageFileWriter writer;
    writer.write(file_path, transformed_image, image_attributes);
}

>>>>>>> fba370b1

//
// FrameFactory class implementation.
//

DictionaryArray FrameFactory::get_input_metadata()
{
    DictionaryArray metadata;

    metadata.push_back(
        Dictionary()
            .insert("name", "camera")
            .insert("label", "Camera")
            .insert("type", "entity")
            .insert("entity_types",
                Dictionary().insert("camera", "Camera"))
            .insert("use", "optional"));

    metadata.push_back(
        Dictionary()
            .insert("name", "resolution")
            .insert("label", "Resolution")
            .insert("type", "text")
            .insert("use", "required"));

    metadata.push_back(
        Dictionary()
            .insert("name", "crop_window")
            .insert("label", "Crop Window")
            .insert("type", "text")
            .insert("use", "optional"));

    metadata.push_back(
        Dictionary()
            .insert("name", "tile_size")
            .insert("label", "Tile Size")
            .insert("type", "text")
            .insert("use", "required"));

    metadata.push_back(
        Dictionary()
            .insert("name", "filter")
            .insert("label", "Filter")
            .insert("type", "enumeration")
            .insert("items",
                Dictionary()
                    .insert("Box", "box")
                    .insert("Triangle", "triangle")
                    .insert("Gaussian", "gaussian")
                    .insert("Mitchell-Netravali", "mitchell")
                    .insert("Cubic B-spline", "bspline")
                    .insert("Catmull-Rom Spline", "catmull")
                    .insert("Lanczos", "lanczos")
                    .insert("Blackman-Harris", "blackman-harris"))
            .insert("use", "optional")
            .insert("default", "blackman-harris"));

    metadata.push_back(
        Dictionary()
            .insert("name", "filter_size")
            .insert("label", "Filter Size")
            .insert("type", "text")
            .insert("use", "optional")
            .insert("default", "1.5"));

    return metadata;
}

auto_release_ptr<Frame> FrameFactory::create(
    const char*         name,
    const ParamArray&   params)
{
    return auto_release_ptr<Frame>(new Frame(name, params, AOVContainer()));
}

auto_release_ptr<Frame> FrameFactory::create(
    const char*         name,
    const ParamArray&   params,
    const AOVContainer& aovs)
{
    return auto_release_ptr<Frame>(new Frame(name, params, aovs));
}

}   // namespace renderer<|MERGE_RESOLUTION|>--- conflicted
+++ resolved
@@ -278,13 +278,31 @@
 
 namespace
 {
-<<<<<<< HEAD
+    void create_parent_directories(const string& filepath)
+    {
+        const bf::path parent_path = bf::path(filepath).parent_path();
+
+        if (!bf::exists(parent_path))
+        {
+            bsys::error_code ec;
+            if (!bf::create_directories(parent_path, ec))
+            {
+                RENDERER_LOG_ERROR(
+                    "could not create directory %s: %s",
+                    parent_path.string().c_str(),
+                    ec.message().c_str());
+            }
+        }
+    }
+
     void write_exr_image(
         const char*             file_path,
         const Image&            image,
         const ImageAttributes&  image_attributes,
         const AOV*              aov)
     {
+        create_parent_directories(file_path);
+
         EXRImageFileWriter writer;
 
         if (aov)
@@ -347,6 +365,8 @@
     {
         Image transformed_image(image);
         transform_to_srgb(transformed_image);
+
+        create_parent_directories(file_path);
 
         PNGImageFileWriter writer;
         writer.write(file_path, transformed_image, image_attributes);
@@ -415,23 +435,6 @@
             pretty_time(stopwatch.get_seconds()).c_str());
 
         return true;
-=======
-    void create_parent_directories(const string& filepath)
-    {
-        const bf::path parent_path = bf::path(filepath).parent_path();
-
-        if (!bf::exists(parent_path))
-        {
-            bsys::error_code ec;
-            if (!bf::create_directories(parent_path, ec))
-            {
-                RENDERER_LOG_ERROR(
-                    "could not create directory %s: %s",
-                    parent_path.string().c_str(),
-                    ec.message().c_str());
-            }
-        }
->>>>>>> fba370b1
     }
 }
 
@@ -514,6 +517,8 @@
 {
     Stopwatch<DefaultWallclockTimer> stopwatch;
     stopwatch.start();
+
+    create_parent_directories(file_path);
 
     EXRImageFileWriter writer;
 
@@ -665,155 +670,6 @@
     impl->m_crop_window = m_params.get_optional<AABB2u>("crop_window", default_crop_window);
 }
 
-<<<<<<< HEAD
-=======
-bool Frame::write_image(
-    const char*             file_path,
-    const Image&            image,
-    const AOV*              aov) const
-{
-    assert(file_path);
-
-    Stopwatch<DefaultWallclockTimer> stopwatch;
-    stopwatch.start();
-
-    const bf::path filepath(file_path);
-    const string extension = lower_case(filepath.extension().string());
-
-    ImageAttributes image_attributes = ImageAttributes::create_default_attributes();
-    // todo: add chromaticity attributes here...
-
-    try
-    {
-        if (extension == ".exr")
-            write_exr_image(file_path, image, image_attributes, aov);
-        else if (extension == ".png")
-            write_png_image(file_path, image, image_attributes, aov);
-        else if (extension.empty())
-        {
-            string file_path_with_ext(file_path);
-            file_path_with_ext += ".exr";
-            write_exr_image(file_path_with_ext.c_str(), image, image_attributes, aov);
-        }
-        else
-        {
-            RENDERER_LOG_ERROR(
-                "failed to write image file %s: unsupported image format.",
-                file_path);
-
-            return false;
-        }
-    }
-    catch (const ExceptionIOError&)
-    {
-        RENDERER_LOG_ERROR(
-            "failed to write image file %s: i/o error.",
-            file_path);
-
-        return false;
-    }
-    catch (const Exception& e)
-    {
-        RENDERER_LOG_ERROR(
-            "failed to write image file %s: %s.",
-            file_path,
-            e.what());
-
-        return false;
-    }
-
-    stopwatch.measure();
-
-    RENDERER_LOG_INFO(
-        "wrote image file %s in %s.",
-        file_path,
-        pretty_time(stopwatch.get_seconds()).c_str());
-
-    return true;
-}
-
-void Frame::write_exr_image(
-    const char*             file_path,
-    const Image&            image,
-    const ImageAttributes&  image_attributes,
-    const AOV*              aov) const
-{
-    create_parent_directories(file_path);
-
-    EXRImageFileWriter writer;
-
-    if (aov)
-    {
-        if (aov->has_color_data())
-        {
-            // If the AOV has color data, assume we can save it as half floats.
-            const CanvasProperties& props = image.properties();
-            const Image half_image(image, props.m_tile_width, props.m_tile_height, PixelFormatHalf);
-            writer.write(file_path, half_image, image_attributes, aov->get_channel_count(), aov->get_channel_names());
-        }
-        else
-            writer.write(file_path, image, image_attributes, aov->get_channel_count(), aov->get_channel_names());
-    }
-    else
-        writer.write(file_path, image, image_attributes);
-}
-
-namespace
-{
-    void transform_to_srgb(Tile& tile)
-    {
-        assert(tile.get_channel_count() == 4);
-        assert(tile.get_pixel_format() == PixelFormatHalf);
-
-        typedef Color<half, 4> Color4h;
-
-        Color4h* pixel_ptr = reinterpret_cast<Color4h*>(tile.pixel(0));
-        Color4h* pixel_end = pixel_ptr + tile.get_pixel_count();
-
-        for (; pixel_ptr < pixel_end; ++pixel_ptr)
-        {
-            // Load the pixel color.
-            Color4f color(*pixel_ptr);
-
-            // Apply color space conversion and clamping.
-            color.unpremultiply();
-            color.rgb() = fast_linear_rgb_to_srgb(color.rgb());
-            color = saturate(color);
-            color.premultiply();
-
-            // Store the pixel color.
-            *pixel_ptr = color;
-        }
-    }
-
-    void transform_to_srgb(Image& image)
-    {
-        const CanvasProperties& image_props = image.properties();
-
-        for (size_t ty = 0; ty < image_props.m_tile_count_y; ++ty)
-        {
-            for (size_t tx = 0; tx < image_props.m_tile_count_x; ++tx)
-                transform_to_srgb(image.tile(tx, ty));
-        }
-    }
-}
-
-void Frame::write_png_image(
-    const char*             file_path,
-    const Image&            image,
-    const ImageAttributes&  image_attributes,
-    const AOV*              aov) const
-{
-    create_parent_directories(file_path);
-
-    Image transformed_image(image);
-    transform_to_srgb(transformed_image);
-
-    PNGImageFileWriter writer;
-    writer.write(file_path, transformed_image, image_attributes);
-}
-
->>>>>>> fba370b1
 
 //
 // FrameFactory class implementation.
